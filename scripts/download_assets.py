import argparse
import logging
import os
import pathlib
import subprocess
import sys
import urllib.request

from faster_whisper import WhisperModel

logging.basicConfig(level=logging.INFO)
logger = logging.getLogger(__name__)


def download_playwright() -> None:
    """Download Playwright browser."""
    logger.info("Downloading Playwright browser")
    playwright_cmd = ["playwright", "install", "--no-shell", "chromium"]
    subprocess.run(playwright_cmd, check=True)  # noqa: S603
    logger.info("Playwright browser downloaded successfully")


def download_whisper(model_name: str = "tiny.en") -> None:
    """Download Whisper model."""
    logger.info("Downloading Whisper model %s", model_name)
    _ = WhisperModel(model_name)
    logger.info("Whisper model downloaded successfully")


def download_assets(
    cache_subdir: str,
    file_urls: list[str],
    description: str | None = None,
) -> pathlib.Path:
    """Download a set of assets into a cache directory.

    Args:
        cache_subdir: subdirectory under XDG_CACHE_HOME (default ~/.cache) to store
            assets.
        file_urls: list of URLs pointing to the files to download.
        description: optional description for logging (e.g., "Kokoro model and voices").

    Returns:
        Path to the cache directory containing the downloaded assets.
    """
    if description:
        logger.info("Downloading %s", description)
    cache_dir = (
        pathlib.Path(os.getenv("XDG_CACHE_HOME", "~/.cache")).expanduser()
        / cache_subdir
    )
    cache_dir.mkdir(parents=True, exist_ok=True)

    bar_len = 40  # width of the textual progress bar

    for url in file_urls:
        filename = url.rsplit("/", 1)[-1]
        dest = cache_dir / filename
        if dest.exists():
            logger.info("[cached] %s", filename)
            continue

        def _reporthook(block_num: int, block_size: int, total_size: int) -> None:
            if total_size <= 0 or not sys.stdout.isatty():
                return
            downloaded = block_num * block_size
            ratio = min(downloaded / total_size, 1.0)
            filled = int(bar_len * ratio)
            bar = "=" * filled + "-" * (bar_len - filled)
            sys.stdout.write(f"\r{filename} [{bar}] {ratio * 100:6.2f}%")  # noqa: B023
            sys.stdout.flush()
            if downloaded >= total_size:
                sys.stdout.write("\n")

        logger.info("Downloading %s", filename)
        if not url.startswith(("http:", "https:")):
            msg = f"URL must start with 'http:' or 'https:'. Got: {url}"
            raise ValueError(msg)
        urllib.request.urlretrieve(url, dest, _reporthook)  # noqa: S310
        logger.info("Saved %s to %s", filename, dest)

    if description:
        logger.info("%s downloaded successfully", description)
    return cache_dir


def download_silero_vad() -> None:
    """Download Silero VAD model."""
    file_urls = [
        "https://raw.githubusercontent.com/snakers4/silero-vad/v5.0/files/silero_vad.onnx",
        "https://raw.githubusercontent.com/snakers4/silero-vad/master/LICENSE",
    ]
    download_assets("silero", file_urls, "Silero VAD v5 ONNX model")


def download_kokoro() -> None:
    """Download Kokoro model and voices."""
    file_urls = [
        "https://github.com/thewh1teagle/kokoro-onnx/releases/download/model-files-v1.0/kokoro-v1.0.onnx",
        "https://github.com/thewh1teagle/kokoro-onnx/releases/download/model-files-v1.0/voices-v1.0.bin",
        "https://raw.githubusercontent.com/thewh1teagle/kokoro-onnx/main/LICENSE",
        "https://www.apache.org/licenses/LICENSE-2.0.txt",
    ]
    download_assets("kokoro", file_urls, "Kokoro v1.0 ONNX model and voices")


def parse_args() -> argparse.Namespace:
    """Parse command-line arguments."""
    parser = argparse.ArgumentParser(description="Download assets for the project.")
    parser.add_argument(
        "--assets",
        nargs="*",
        choices=["playwright", "whisper", "kokoro", "silero", "all"],
        default=["all"],
        help="Specify which assets to download (default: all)",
    )
    parser.add_argument(
        "--whisper-model",
        type=str,
<<<<<<< HEAD
        default="tiny.en",
        help="Whisper model to download (default: tiny.en)",
=======
        default="base.en",
        help="Whisper model to download (default: base.en)",
>>>>>>> 3fcbe0f7
    )
    return parser.parse_args()


def main() -> None:
    """Download assets for the project."""
    args = parse_args()

    assets = args.assets

    if "playwright" in assets or "all" in assets:
        download_playwright()
    if "whisper" in assets or "all" in assets:
        download_whisper(model_name=args.whisper_model)
    if "silero" in assets or "all" in assets:
        download_silero_vad()
    if "kokoro" in assets or "all" in assets:
        download_kokoro()


if __name__ == "__main__":
    main()<|MERGE_RESOLUTION|>--- conflicted
+++ resolved
@@ -117,13 +117,8 @@
     parser.add_argument(
         "--whisper-model",
         type=str,
-<<<<<<< HEAD
-        default="tiny.en",
-        help="Whisper model to download (default: tiny.en)",
-=======
         default="base.en",
         help="Whisper model to download (default: base.en)",
->>>>>>> 3fcbe0f7
     )
     return parser.parse_args()
 
